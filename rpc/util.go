--- conflicted
+++ resolved
@@ -146,19 +146,11 @@
 	for i, log := range logs {
 		var l Log
 		l.Topic = make([]string, len(log.Topics()))
-<<<<<<< HEAD
 		l.Address = log.Address().Hex()
-		l.Data = toHex(log.Data())
+		l.Data = common.ToHex(log.Data())
 		l.Number = log.Number()
 		for j, topic := range log.Topics() {
 			l.Topic[j] = topic.Hex()
-=======
-		l.Address = common.ToHex(log.Address())
-		l.Data = common.ToHex(log.Data())
-		l.Number = log.Number()
-		for j, topic := range log.Topics() {
-			l.Topic[j] = common.ToHex(topic)
->>>>>>> baca0c22
 		}
 		ls[i] = l
 	}
